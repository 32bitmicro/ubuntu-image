name: ubuntu-image
summary: Create Ubuntu images
description: |
  Official tool for building Ubuntu images, currently supporing Ubuntu Core
  snap-based images and preinstalled Ubuntu classic images.
<<<<<<< HEAD
version: 3.0+snap1~beta17
=======
version: 3.0+snap1~beta18
>>>>>>> 435701a5
grade: stable
confinement: classic
base: core22
source-code: https://github.com/canonical/ubuntu-image
issues: https://bugs.launchpad.net/ubuntu-image/+filebug

# Force the snap to use fakeroot staged within the snap
environment:
  FAKEROOT_FLAGS: "--lib $SNAP/usr/lib/lib-arch/libfakeroot/libfakeroot-tcp.so --faked $SNAP/usr/bin/faked-tcp"
  PATH: $SNAP/usr/bin:$SNAP/bin:$SNAP/sbin:$PATH
  GCONV_PATH: /snap/core20/current/usr/lib/$SNAPCRAFT_ARCH_TRIPLET/gconv

apps:
  ubuntu-image:
    command: bin/ubuntu-image

parts:
  ubuntu-image:
    plugin: go
    source: .
    source-type: git
    build-packages:
      - golang-go
      - fdisk
      - gdisk
      - mtools
      - python3-docutils
    stage-packages:
      - mtools
      - fdisk
      - gdisk
      - e2fsprogs
      - fakeroot
      - dosfstools
      - squashfs-tools
      - debootstrap
      - gpg
      - germinate
    override-build: |
      snapcraftctl build
      # create a symlink /usr/bin/fakeroot -> /usr/bin/fakeroot-tcp
      cd $SNAPCRAFT_PART_INSTALL/usr/bin/
      ln -s fakeroot-tcp fakeroot
      # Create a symbolic link to /usr/lib/<arch> where libfakeroot will live
      cd $SNAPCRAFT_PART_INSTALL/usr/lib/
      ln -s ${SNAPCRAFT_ARCH_TRIPLET} lib-arch<|MERGE_RESOLUTION|>--- conflicted
+++ resolved
@@ -3,11 +3,7 @@
 description: |
   Official tool for building Ubuntu images, currently supporing Ubuntu Core
   snap-based images and preinstalled Ubuntu classic images.
-<<<<<<< HEAD
-version: 3.0+snap1~beta17
-=======
-version: 3.0+snap1~beta18
->>>>>>> 435701a5
+version: 3.0+snap1~beta19
 grade: stable
 confinement: classic
 base: core22
