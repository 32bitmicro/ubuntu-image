package statemachine

import (
	"bytes"
	"encoding/binary"
	"fmt"
	"math"
	"os"
	"os/exec"
	"path/filepath"
	"reflect"
	"strconv"
	"strings"

	"github.com/canonical/ubuntu-image/internal/helper"
	"github.com/diskfs/go-diskfs/disk"
	"github.com/diskfs/go-diskfs/partition"
	"github.com/diskfs/go-diskfs/partition/gpt"
	"github.com/diskfs/go-diskfs/partition/mbr"
	"github.com/go-git/go-git/v5"
	"github.com/go-git/go-git/v5/plumbing"
	"github.com/snapcore/snapd/gadget"
	"github.com/snapcore/snapd/gadget/quantity"
	"github.com/snapcore/snapd/seed"
	"github.com/snapcore/snapd/timings"
)

// validateInput ensures that command line flags for the state machine are valid. These
// flags are applicable to all image types
func (stateMachine *StateMachine) validateInput() error {
	// Validate command line options
	if stateMachine.stateMachineFlags.Thru != "" && stateMachine.stateMachineFlags.Until != "" {
		return fmt.Errorf("cannot specify both --until and --thru")
	}
	if stateMachine.stateMachineFlags.WorkDir == "" && stateMachine.stateMachineFlags.Resume {
		return fmt.Errorf("must specify workdir when using --resume flag")
	}

	logLevelFlags := []bool{stateMachine.commonFlags.Debug,
		stateMachine.commonFlags.Verbose,
		stateMachine.commonFlags.Quiet,
	}

	logLevels := 0
	for _, logLevelFlag := range logLevelFlags {
		if logLevelFlag {
			logLevels++
		}
	}

	if logLevels > 1 {
		return fmt.Errorf("--quiet, --verbose, and --debug flags are mutually exclusive")
	}

	return nil
}

// validateUntilThru validates that the the state passed as --until
// or --thru exists in the state machine's list of states
func (stateMachine *StateMachine) validateUntilThru() error {
	// if --until or --thru was given, make sure the specified state exists
	var searchState string
	var stateFound bool = false
	if stateMachine.stateMachineFlags.Until != "" {
		searchState = stateMachine.stateMachineFlags.Until
	}
	if stateMachine.stateMachineFlags.Thru != "" {
		searchState = stateMachine.stateMachineFlags.Thru
	}

	if searchState != "" {
		for _, state := range stateMachine.states {
			if state.name == searchState {
				stateFound = true
				break
			}
		}
		if !stateFound {
			return fmt.Errorf("state %s is not a valid state name", searchState)
		}
	}

	return nil
}

// cleanup cleans the workdir. For now this is just deleting the temporary directory if necessary
// but will have more functionality added to it later
func (stateMachine *StateMachine) cleanup() error {
	if stateMachine.cleanWorkDir {
		if err := osRemoveAll(stateMachine.stateMachineFlags.WorkDir); err != nil {
			return fmt.Errorf("Error cleaning up workDir: %s", err.Error())
		}
	}
	return nil
}

// runHooks reads through the --hooks-directory flags and calls a helper function to execute the scripts
func (stateMachine *StateMachine) runHooks(hookName, envKey, envVal string) error {
	os.Setenv(envKey, envVal)
	for _, hooksDir := range stateMachine.commonFlags.HooksDirectories {
		hooksDirectoryd := filepath.Join(hooksDir, hookName+".d")
		hookScripts, err := ioutilReadDir(hooksDirectoryd)

		// It's okay for hooks-directory.d to not exist, but if it does exist run all the scripts in it
		if err != nil && !os.IsNotExist(err) {
			return fmt.Errorf("Error reading hooks directory: %s", err.Error())
		}

		for _, hookScript := range hookScripts {
			hookScriptPath := filepath.Join(hooksDirectoryd, hookScript.Name())
			if stateMachine.commonFlags.Debug || stateMachine.commonFlags.Verbose {
				fmt.Printf("Running hook script: %s\n", hookScriptPath)
			}
			if err := helper.RunScript(hookScriptPath); err != nil {
				return fmt.Errorf("Error running hook %s: %s", hookScriptPath, err.Error())
			}
		}

		// if hookName exists in the hook directory, run it
		hookScript := filepath.Join(hooksDir, hookName)
		_, err = os.Stat(hookScript)
		if err == nil {
			if stateMachine.commonFlags.Debug || stateMachine.commonFlags.Verbose {
				fmt.Printf("Running hook script: %s\n", hookScript)
			}
			if err := helper.RunScript(hookScript); err != nil {
				return fmt.Errorf("Error running hook %s: %s", hookScript, err.Error())
			}
		}
	}
	return nil
}

// handleLkBootloader handles the special "lk" bootloader case where some extra
// files need to be added to the bootfs
func (stateMachine *StateMachine) handleLkBootloader(volume *gadget.Volume) error {
	if volume.Bootloader != "lk" {
		return nil
	}
	// For the LK bootloader we need to copy boot.img and snapbootsel.bin to
	// the gadget folder so they can be used as partition content. The first
	// one comes from the kernel snap, while the second one is modified by
	// the prepare_image step to set the right core and kernel for the kernel
	// command line.
	bootDir := filepath.Join(stateMachine.tempDirs.unpack,
		"image", "boot", "lk")
	gadgetDir := filepath.Join(stateMachine.tempDirs.unpack, "gadget")
	if _, err := os.Stat(bootDir); err != nil {
		return fmt.Errorf("got lk bootloader but directory %s does not exist", bootDir)
	}
	err := osMkdir(gadgetDir, 0755)
	if err != nil && !os.IsExist(err) {
		return fmt.Errorf("Failed to create gadget dir: %s", err.Error())
	}
	files, err := ioutilReadDir(bootDir)
	if err != nil {
		return fmt.Errorf("Error reading lk bootloader dir: %s", err.Error())
	}
	for _, lkFile := range files {
		srcFile := filepath.Join(bootDir, lkFile.Name())
		if err := osutilCopySpecialFile(srcFile, gadgetDir); err != nil {
			return fmt.Errorf("Error copying lk bootloader dir: %s", err.Error())
		}
	}
	return nil
}

// shouldSkipStructure returns whether a structure should be skipped during certain processing
func shouldSkipStructure(structure gadget.VolumeStructure, isSeeded bool) bool {
	if isSeeded &&
		(structure.Role == gadget.SystemBoot ||
			structure.Role == gadget.SystemData ||
			structure.Role == gadget.SystemSave ||
			structure.Label == gadget.SystemBoot) {
		return true
	}
	return false
}

// copyStructureContent handles copying raw blobs or creating formatted filesystems
func (stateMachine *StateMachine) copyStructureContent(volume *gadget.Volume,
	structure gadget.VolumeStructure, structureNumber int,
	contentRoot, partImg string) error {
	if structure.Filesystem == "" {
		// copy the contents to the new location
		// first zero it out. Structures without filesystem specified in the gadget
		// yaml must have the size specified, so the bs= argument below is valid
		ddArgs := []string{"if=/dev/zero", "of=" + partImg, "count=0",
			"bs=" + strconv.FormatUint(uint64(structure.Size), 10),
			"seek=1"}
		if err := helperCopyBlob(ddArgs); err != nil {
			return fmt.Errorf("Error zeroing partition: %s",
				err.Error())
		}
		var runningOffset quantity.Offset = 0
		for _, content := range structure.Content {
			if content.Offset != nil {
				runningOffset = *content.Offset
			}
			// now copy the raw content file specified in gadget.yaml
			inFile := filepath.Join(stateMachine.tempDirs.unpack,
				"gadget", content.Image)
			ddArgs = []string{"if=" + inFile, "of=" + partImg, "bs=" + mockableBlockSize,
				"seek=" + strconv.FormatUint(uint64(runningOffset), 10),
				"conv=sparse,notrunc"}
			if err := helperCopyBlob(ddArgs); err != nil {
				return fmt.Errorf("Error copying image blob: %s",
					err.Error())
			}
			runningOffset += quantity.Offset(content.Size)
		}
	} else {
		var blockSize quantity.Size
		if structure.Role == gadget.SystemData || structure.Role == gadget.SystemSeed {
			// system-data and system-seed structures are not required to have
			// an explicit size set in the yaml file
			if structure.Size < stateMachine.RootfsSize {
				if !stateMachine.commonFlags.Quiet {
					fmt.Printf("WARNING: rootfs structure size %s smaller "+
						"than actual rootfs contents %s\n",
						structure.Size.IECString(),
						stateMachine.RootfsSize.IECString())
				}
				blockSize = stateMachine.RootfsSize
				structure.Size = stateMachine.RootfsSize
				volume.Structure[structureNumber] = structure
			} else {
				blockSize = structure.Size
			}
		} else {
			blockSize = structure.Size
		}
		if structure.Role == gadget.SystemData {
			os.Create(partImg)
			os.Truncate(partImg, int64(stateMachine.RootfsSize))
		} else {
			// zero out the .img file
			ddArgs := []string{"if=/dev/zero", "of=" + partImg, "count=0",
				"bs=" + strconv.FormatUint(uint64(blockSize), 10), "seek=1"}
			if err := helperCopyBlob(ddArgs); err != nil {
				return fmt.Errorf("Error zeroing image file %s: %s",
					partImg, err.Error())
			}
		}
		// use mkfs functions from snapd to create the filesystems
		if structure.Content == nil {
			err := mkfsMake(structure.Filesystem, partImg, structure.Label,
				structure.Size, stateMachine.SectorSize)
			if err != nil {
				return fmt.Errorf("Error running mkfs: %s", err.Error())
			}
		} else {
			err := mkfsMakeWithContent(structure.Filesystem, partImg, structure.Label,
				contentRoot, structure.Size, stateMachine.SectorSize)
			if err != nil {
				return fmt.Errorf("Error running mkfs with content: %s", err.Error())
			}
		}
	}
	return nil
}

// handleSecureBoot handles a special case where files need to be moved from /boot/ to
// /EFI/ubuntu/ so that SecureBoot can still be used
func (stateMachine *StateMachine) handleSecureBoot(volume *gadget.Volume, targetDir string) error {
	var bootDir, ubuntuDir string
	if volume.Bootloader == "u-boot" {
		bootDir = filepath.Join(stateMachine.tempDirs.unpack,
			"image", "boot", "uboot")
		ubuntuDir = targetDir
	} else if volume.Bootloader == "piboot" {
		bootDir = filepath.Join(stateMachine.tempDirs.unpack,
			"image", "boot", "piboot")
		ubuntuDir = targetDir
	} else if volume.Bootloader == "grub" {
		bootDir = filepath.Join(stateMachine.tempDirs.unpack,
			"image", "boot", "grub")
		ubuntuDir = filepath.Join(targetDir, "EFI", "ubuntu")
	}

	if _, err := os.Stat(bootDir); err != nil {
		// this won't always exist, and that's fine
		return nil
	}

	// copy the files from bootDir to ubuntuDir
	if err := osMkdirAll(ubuntuDir, 0755); err != nil {
		return fmt.Errorf("Error creating ubuntu dir: %s", err.Error())
	}

	files, err := ioutilReadDir(bootDir)
	if err != nil {
		return fmt.Errorf("Error reading boot dir: %s", err.Error())
	}
	for _, bootFile := range files {
		srcFile := filepath.Join(bootDir, bootFile.Name())
		dstFile := filepath.Join(ubuntuDir, bootFile.Name())
		if err := osRename(srcFile, dstFile); err != nil {
			return fmt.Errorf("Error copying boot dir: %s", err.Error())
		}
	}

	return nil
}

// WriteSnapManifest generates a snap manifest based on the contents of the selected snapsDir
func WriteSnapManifest(snapsDir string, outputPath string) error {
	files, err := ioutilReadDir(snapsDir)
	if err != nil {
		// As per previous ubuntu-image manifest generation, we skip generating
		// manifests for non-existent/invalid paths
		return nil
	}

	manifest, err := osCreate(outputPath)
	if err != nil {
		return fmt.Errorf("Error creating manifest file: %s", err.Error())
	}
	defer manifest.Close()

	for _, file := range files {
		if strings.HasSuffix(file.Name(), ".snap") {
			split := strings.SplitN(file.Name(), "_", 2)
			fmt.Fprintf(manifest, "%s %s\n", split[0], split[1])
		}
	}
	return nil
}

// getHostArch uses dpkg to return the host architecture of the current system
func getHostArch() string {
	cmd := exec.Command("dpkg", "--print-architecture")
	outputBytes, _ := cmd.Output()
	return strings.TrimSpace(string(outputBytes))
}

// getHostSuite checks the release name of the host system to use as a default if --suite is not passed
func getHostSuite() string {
	cmd := exec.Command("lsb_release", "-c", "-s")
	outputBytes, _ := cmd.Output()
	return strings.TrimSpace(string(outputBytes))
}

// getQemuStaticForArch returns the name of the qemu binary for the specified arch
func getQemuStaticForArch(arch string) string {
	archs := map[string]string{
		"armhf":   "qemu-arm-static",
		"arm64":   "qemu-aarch64-static",
		"ppc64el": "qemu-ppc64le-static",
	}
	if static, exists := archs[arch]; exists {
		return static
	}
	return ""
}

// maxOffset returns the maximum of two quantity.Offset types
func maxOffset(offset1, offset2 quantity.Offset) quantity.Offset {
	if offset1 > offset2 {
		return offset1
	}
	return offset2
}

// createPartitionTable creates a disk image file and writes the partition table to it
func createPartitionTable(volumeName string, volume *gadget.Volume, sectorSize uint64, isSeeded bool) *partition.Table {
	var gptPartitions = make([]*gpt.Partition, 0)
	var mbrPartitions = make([]*mbr.Partition, 0)
	var partitionTable partition.Table

	for _, structure := range volume.Structure {
		if structure.Role == "mbr" || structure.Type == "bare" ||
			shouldSkipStructure(structure, isSeeded) {
			continue
		}

		var structureType string
		// Check for hybrid MBR/GPT
		if strings.Contains(structure.Type, ",") {
			types := strings.Split(structure.Type, ",")
			if volume.Schema == "gpt" {
				structureType = types[1]
			} else {
				structureType = types[0]
			}
		} else {
			structureType = structure.Type
		}

		if volume.Schema == "mbr" {
			bootable := false
			if structure.Role == gadget.SystemBoot || structure.Label == gadget.SystemBoot {
				bootable = true
			}
			// mbr.Type is a byte. snapd has already verified that this string
			// is exactly two chars, so we can parse those two chars to a byte
			partitionType, _ := strconv.ParseUint(structureType, 16, 8)
			mbrPartition := &mbr.Partition{
				Start:    uint32(math.Ceil(float64(*structure.Offset) / float64(sectorSize))),
				Size:     uint32(math.Ceil(float64(structure.Size) / float64(sectorSize))),
				Type:     mbr.Type(partitionType),
				Bootable: bootable,
			}
			mbrPartitions = append(mbrPartitions, mbrPartition)
		} else {
			var partitionName string
			if structure.Role == "system-data" && structure.Name == "" {
				partitionName = "writable"
			} else {
				partitionName = structure.Name
			}

			partitionType := gpt.Type(structureType)
			gptPartition := &gpt.Partition{
				Start: uint64(math.Ceil(float64(*structure.Offset) / float64(sectorSize))),
				Size:  uint64(structure.Size),
				Type:  partitionType,
				Name:  partitionName,
			}
			gptPartitions = append(gptPartitions, gptPartition)
		}
	}

	if volume.Schema == "mbr" {
		mbrTable := &mbr.Table{
			Partitions:         mbrPartitions,
			LogicalSectorSize:  int(sectorSize),
			PhysicalSectorSize: int(sectorSize),
		}
		partitionTable = mbrTable
	} else {
		gptTable := &gpt.Table{
			Partitions:         gptPartitions,
			LogicalSectorSize:  int(sectorSize),
			PhysicalSectorSize: int(sectorSize),
			ProtectiveMBR:      true,
		}
		partitionTable = gptTable
	}
	return &partitionTable
}

// calculateImageSize calculates the total sum of all partition sizes in an image
func (stateMachine *StateMachine) calculateImageSize() (quantity.Size, error) {
	if stateMachine.GadgetInfo == nil {
		return 0, fmt.Errorf("Cannot calculate image size before initializing GadgetInfo")
	}
	var imgSize quantity.Size = 0
	for _, volume := range stateMachine.GadgetInfo.Volumes {
		for _, structure := range volume.Structure {
			imgSize += structure.Size
		}
	}
	return imgSize, nil
}

// copyDataToImage runs dd commands to copy the raw data to the final image with appropriate offsets
func (stateMachine *StateMachine) copyDataToImage(volumeName string, volume *gadget.Volume, diskImg *disk.Disk) error {
	for structureNumber, structure := range volume.Structure {
		if shouldSkipStructure(structure, stateMachine.IsSeeded) {
			continue
		}
		sectorSize := diskImg.LogicalBlocksize
		// set up the arguments to dd the structures into an image
		partImg := filepath.Join(stateMachine.tempDirs.volumes, volumeName,
			"part"+strconv.Itoa(structureNumber)+".img")
		seek := strconv.FormatInt(int64(getStructureOffset(structure))/sectorSize, 10)
		count := strconv.FormatFloat(math.Ceil(float64(structure.Size)/float64(sectorSize)), 'f', 0, 64)
		ddArgs := []string{
			"if=" + partImg,
			"of=" + diskImg.File.Name(),
			"bs=" + strconv.FormatInt(sectorSize, 10),
			"seek=" + seek,
			"count=" + count,
			"conv=notrunc",
			"conv=sparse",
		}
		if err := helperCopyBlob(ddArgs); err != nil {
			return fmt.Errorf("Error writing disk image: %s",
				err.Error())
		}
	}
	return nil
}

// writeOffsetValues handles any OffsetWrite values present in the volume structures.
func writeOffsetValues(volume *gadget.Volume, imgName string, sectorSize, imgSize uint64) error {
	imgFile, err := osOpenFile(imgName, os.O_RDWR, 0755)
	if err != nil {
		return fmt.Errorf("Error opening image file to write offsets: %s", err.Error())
	}
	defer imgFile.Close()
	for _, structure := range volume.Structure {
		if structure.OffsetWrite != nil {
			offset := uint64(*structure.Offset) / sectorSize
			if imgSize-4 < offset {
				return fmt.Errorf("write offset beyond end of file")
			}
			offsetBytes := make([]byte, 4)
			binary.LittleEndian.PutUint32(offsetBytes, uint32(offset))
			_, err := imgFile.WriteAt(offsetBytes, int64(structure.OffsetWrite.Offset))
			if err != nil {
				return fmt.Errorf("Failed to write offset to disk at %d: %s",
					structure.OffsetWrite.Offset, err.Error())
			}
		}
	}
	return nil
}

// getStructureOffset returns 0 if structure.Offset is nil, otherwise the value stored there
func getStructureOffset(structure gadget.VolumeStructure) quantity.Offset {
	if structure.Offset == nil {
		return 0
	}
	return *structure.Offset
}

// generateUniqueDiskID returns a random 4-byte long disk ID, unique per the list of existing IDs
func generateUniqueDiskID(existing *[][]byte) ([]byte, error) {
	var retry bool
	randomBytes := make([]byte, 4)
	// we'll try 10 times, not to loop into infinity in case the RNG is broken (no entropy?)
	for i := 0; i < 10; i++ {
		retry = false
		_, err := randRead(randomBytes)
		if err != nil {
			retry = true
			continue
		}
		for _, id := range *existing {
			if bytes.Compare(randomBytes, id) == 0 {
				retry = true
				break
			}
		}

		if !retry {
			break
		}
	}
	if retry {
		// this means for some weird reason we didn't get an unique ID after many retries
		return nil, fmt.Errorf("Failed to generate unique disk ID. Random generator failure?")
	}
	*existing = append(*existing, randomBytes)
	return randomBytes, nil
}

// parseSnapsAndChannels converts the command line arguments to a format that is expected
// by snapd's image.Prepare()
func parseSnapsAndChannels(snaps []string) (snapNames []string, snapChannels map[string]string, err error) {
	snapNames = make([]string, len(snaps))
	snapChannels = make(map[string]string)
	for ii, snap := range snaps {
		if strings.Contains(snap, "=") {
			splitSnap := strings.Split(snap, "=")
			if len(splitSnap) != 2 {
				return snapNames, snapChannels,
					fmt.Errorf("Invalid syntax passed to --snap: %s. "+
						"Argument must be in the form --snap=name or "+
						"--snap=name=channel", snap)
			}
			snapNames[ii] = splitSnap[0]
			snapChannels[splitSnap[0]] = splitSnap[1]
		} else {
			snapNames[ii] = snap
		}
	}
	return snapNames, snapChannels, nil
}

// removePreseeding removes preseeded snaps from an existing rootfs and returns
// a slice of the snaps and their channels that were removed this way
func removePreseeding(rootfs string) (seededSnaps map[string]string, err error) {
	// seededSnaps maps the snap name and channel that was seeded
	seededSnaps = make(map[string]string)

	// open the seed and run LoadAssertions and LoadMeta to get a list of snaps
	snapdDir := filepath.Join(rootfs, "var", "lib", "snapd")
	seedDir := filepath.Join(snapdDir, "seed")
	preseed, err := seedOpen(seedDir, "")
	if err != nil {
		return seededSnaps, err
	}
	measurer := timings.New(nil)
	if err := preseed.LoadAssertions(nil, nil); err != nil {
		return seededSnaps, err
	}
	if err := preseed.LoadMeta(seed.AllModes, nil, measurer); err != nil {
		return seededSnaps, err
	}

	// iterate over the snaps in the seed and add them to the list
	preseed.Iter(func(sn *seed.Snap) error {
		seededSnaps[sn.SnapName()] = sn.Channel
		return nil
	})

	// now delete the preseeded snaps from the rootfs
	if err := osRemoveAll(snapdDir); err != nil {
		return seededSnaps, err
	}
	return seededSnaps, nil
}

// generateGerminateCmd creates the appropriate germinate command for the
// values configured in the image definition yaml file
func generateGerminateCmd(imageDefinition ImageDefinition) *exec.Cmd {
	// determine the value for the seed-dist in the form of <archive>.<series>
	seedDist := imageDefinition.Rootfs.Flavor
	if imageDefinition.Rootfs.Seed.SeedBranch != "" {
		seedDist = seedDist + "." + imageDefinition.Rootfs.Seed.SeedBranch
	}

	seedSource := strings.Join(imageDefinition.Rootfs.Seed.SeedURLs, ",")

	germinateCmd := execCommand("germinate",
		"--mirror", imageDefinition.Rootfs.Mirror,
		"--arch", imageDefinition.Architecture,
		"--dist", imageDefinition.Series,
		"--seed-source", seedSource,
		"--seed-dist", seedDist,
		"--no-rdepends",
	)

	if imageDefinition.Rootfs.Seed.Vcs {
		germinateCmd.Args = append(germinateCmd.Args, "--vcs=auto")
	}

	if len(imageDefinition.Rootfs.Components) > 0 {
		components := strings.Join(imageDefinition.Rootfs.Components, ",")
		germinateCmd.Args = append(germinateCmd.Args, "--components="+components)
	}

	return germinateCmd
}

// cloneGitRepo takes options from the image definition and clones the git
// repo with the corresponding options
func cloneGitRepo(imageDefinition ImageDefinition, workDir string) error {
	// clone the repo
	cloneOptions := &git.CloneOptions{
		URL:          imageDefinition.Gadget.GadgetURL,
		SingleBranch: true,
	}
	if imageDefinition.Gadget.GadgetBranch != "" {
		cloneOptions.ReferenceName = plumbing.NewBranchReferenceName(imageDefinition.Gadget.GadgetBranch)
	}

	cloneOptions.Validate()

	_, err := git.PlainClone(workDir, false, cloneOptions)
	return err
}

// generateDebootstrapCmd generates the debootstrap command used to create a chroot
// environment that will eventually become the rootfs of the resulting image
func generateDebootstrapCmd(imageDefinition ImageDefinition, targetDir string, includeList []string) *exec.Cmd {
	debootstrapCmd := execCommand("debootstrap",
		"--arch", imageDefinition.Architecture,
		"--variant=minbase",
		"--include=ca-certificates", // ca-certificates is needed to use PPAs
	)

	if len(imageDefinition.Rootfs.Components) > 0 {
		components := strings.Join(imageDefinition.Rootfs.Components, ",")
		debootstrapCmd.Args = append(debootstrapCmd.Args, "--components="+components)
	}

	// add the SUITE TARGET and MIRROR arguments
	debootstrapCmd.Args = append(debootstrapCmd.Args, []string{
		imageDefinition.Series,
		targetDir,
		imageDefinition.Rootfs.Mirror,
	}...)

	return debootstrapCmd
}

<<<<<<< HEAD
// manualCopyFile copies a file into the chroot
func manualCopyFile(copyFileInterfaces interface{}, targetDir string) error {
	copyFileSlice := reflect.ValueOf(copyFileInterfaces)
	for i := 0; i < copyFileSlice.Len(); i++ {
		copyFile := copyFileSlice.Index(i).Interface().(*CopyFileType)

		// Copy the file into the specified location in the chroot
		dest := filepath.Join(targetDir, copyFile.Dest)
		if err := osutilCopySpecialFile(copyFile.Source, dest); err != nil {
			return fmt.Errorf("Error copying file \"%s\" into chroot: %s",
				copyFile.Source, err.Error())
		}
	}
	return nil
}

// manualExecute executes an executable file in the chroot
func manualExecute(executeInterfaces interface{}, targetDir string) error {
	executeSlice := reflect.ValueOf(executeInterfaces)
	for i := 0; i < executeSlice.Len(); i++ {
		execute := executeSlice.Index(i).Interface().(*ExecuteType)
		executeCmd := execCommand("chroot", targetDir, execute.ExecutePath)
		executeOutput, err := executeCmd.CombinedOutput()
		if err != nil {
			return fmt.Errorf("Error running script \"%s\". Error is %s. Full output below:\n%s",
				executeCmd.String(), err.Error(), string(executeOutput))
		}
	}
	return nil
}

// manualTouchFile touches a file in the chroot
func manualTouchFile(touchFileInterfaces interface{}, targetDir string) error {
	touchFileSlice := reflect.ValueOf(touchFileInterfaces)
	for i := 0; i < touchFileSlice.Len(); i++ {
		touchFile := touchFileSlice.Index(i).Interface().(*TouchFileType)
		fullPath := filepath.Join(targetDir, touchFile.TouchPath)
		_, err := osCreate(fullPath)
		if err != nil {
			return fmt.Errorf("Error creating file in chroot: %s", err.Error())
		}
	}
	return nil
}

// manualAddGroup adds a group in the chroot
func manualAddGroup(addGroupInterfaces interface{}, targetDir string) error {
	addGroupSlice := reflect.ValueOf(addGroupInterfaces)
	for i := 0; i < addGroupSlice.Len(); i++ {
		addGroup := addGroupSlice.Index(i).Interface().(*AddGroupType)
		addGroupCmd := execCommand("chroot", targetDir, "addgroup", addGroup.GroupName)
		if addGroup.GroupID != "" {
			addGroupCmd.Args = append(addGroupCmd.Args, []string{"--gid", addGroup.GroupID}...)
		}
		addGroupOutput, err := addGroupCmd.CombinedOutput()
		if err != nil {
			return fmt.Errorf("Error adding group. Command used is \"%s\". Error is %s. Full output below:\n%s",
				addGroupCmd.String(), err.Error(), string(addGroupOutput))
		}
	}
	return nil
}

// manualAddUser adds a group in the chroot
func manualAddUser(addUserInterfaces interface{}, targetDir string) error {
	addUserSlice := reflect.ValueOf(addUserInterfaces)
	for i := 0; i < addUserSlice.Len(); i++ {
		addUser := addUserSlice.Index(i).Interface().(*AddUserType)
		addUserCmd := execCommand("chroot", targetDir, "adduser", addUser.UserName)
		if addUser.UserID != "" {
			addUserCmd.Args = append(addUserCmd.Args, []string{"--uid", addUser.UserID}...)
		}
		addUserOutput, err := addUserCmd.CombinedOutput()
		if err != nil {
			return fmt.Errorf("Error adding user. Command used is \"%s\". Error is %s. Full output below:\n%s",
				addUserCmd.String(), err.Error(), string(addUserOutput))
		}
	}
	return nil
=======
// generateAptCmd generates the apt command used to create a chroot
// environment that will eventually become the rootfs of the resulting image
func generateAptCmds(targetDir string, packageList []string) []*exec.Cmd {
	updateCmd := execCommand("chroot", targetDir, "apt", "update")

	installCmd := execCommand("chroot", targetDir, "apt", "install",
		"--assume-yes",
		"--quiet",
		"--option=Dpkg::options::=--force-unsafe-io",
		"--option=Dpkg::Options::=--force-confold",
	)

	for _, aptPackage := range packageList {
		installCmd.Args = append(installCmd.Args, aptPackage)
	}

	// Env is sometimes used for mocking command calls in tests,
	// so only overwrite env if it is nil
	if installCmd.Env == nil {
		installCmd.Env = os.Environ()
	}
	installCmd.Env = append(installCmd.Env, "DEBIAN_FRONTEND=noninteractive")

	return []*exec.Cmd{updateCmd, installCmd}
}

// createPPAInfo generates the name for a PPA sources.list file
// in the convention of add-apt-repository, and the contents
// that define the sources.list in the DEB822 format
func createPPAInfo(ppa *PPAType, series string) (fileName string, fileContents string) {
	splitName := strings.Split(ppa.PPAName, "/")
	user := splitName[0]
	ppaName := splitName[1]

	/* TODO: this is the logic for deb822 sources. When other projects
	(software-properties, ubuntu-release-upgrader) are ready, update
	to this logic instead.
	fileName = fmt.Sprintf("%s-ubuntu-%s-%s.sources", user, ppaName, series)
	*/
	fileName = fmt.Sprintf("%s-ubuntu-%s-%s.list", user, ppaName, series)

	var domain string
	if ppa.Auth == "" {
		domain = "https://ppa.launchpadcontent.net"
	} else {
		domain = fmt.Sprintf("https://%s@private-ppa.launchpadcontent.net", ppa.Auth)
	}

	fullDomain := fmt.Sprintf("%s/%s/%s/ubuntu", domain, user, ppaName)
	/* TODO: this is the logic for deb822 sources. When other projects
	(software-properties, ubuntu-release-upgrader) are ready, update
	to this logic instead.
	fileContents = fmt.Sprintf("X-Repolib-Name: %s\nEnabled: yes\nTypes: deb\n"+
		"URIS: %s\nSuites: %s\nComponents: main",
		ppa.PPAName, fullDomain, series)*/
	fileContents = fmt.Sprintf("deb %s %s main", fullDomain, series)

	return fileName, fileContents
}

// importPPAKeys imports keys for ppas with specified fingerprints.
// The schema parsing has already validated that either Fingerprint is
// specified or the PPA is public. If no fingerprint is provided, this
// function reaches out to the Launchpad API to get the signing key
func importPPAKeys(ppa *PPAType, tmpGPGDir, keyFilePath string, debug bool) error {
	if ppa.Fingerprint == "" {
		// The YAML schema has already validated that if no fingerprint is
		// provided, then this is a public PPA. We will get the fingerprint
		// from the Launchpad API
		type launchpadAPI struct {
			SigningKeyFingerprint string `json:"signing_key_fingerprint"`
			// plus many other fields that aren't needed at the moment
		}
		launchpadInstance := launchpadAPI{}

		splitName := strings.Split(ppa.PPAName, "/")
		launchpadURL := fmt.Sprintf("https://api.launchpad.net/devel/~%s/+archive/ubuntu/%s",
			splitName[0], splitName[1])
		resp, err := httpGet(launchpadURL)
		if err != nil {
			return fmt.Errorf("Error getting signing key for ppa \"%s\": %s",
				ppa.PPAName, err.Error())
		}

		body, err := ioutilReadAll(resp.Body)
		if err != nil {
			return fmt.Errorf("Error reading signing key for ppa \"%s\": %s",
				ppa.PPAName, err.Error())
		}

		err = jsonUnmarshal(body, &launchpadInstance)
		if err != nil {
			return fmt.Errorf("Error unmarshalling launchpad API response: %s", err.Error())
		}

		ppa.Fingerprint = launchpadInstance.SigningKeyFingerprint
	}
	commonGPGArgs := []string{
		"--no-default-keyring",
		"--no-options",
		"--homedir",
		tmpGPGDir,
		"--secret-keyring",
		filepath.Join(tmpGPGDir, "tempring.gpg"),
		"--keyserver",
		"hkp://keyserver.ubuntu.com:80",
	}
	recvKeyArgs := append(commonGPGArgs, []string{"--recv-keys", ppa.Fingerprint}...)
	exportKeyArgs := append(commonGPGArgs, []string{"--output", keyFilePath, "--export", ppa.Fingerprint}...)
	gpgCmds := []*exec.Cmd{
		execCommand(
			"gpg",
			recvKeyArgs...,
		),
		execCommand(
			"gpg",
			exportKeyArgs...,
		),
	}

	for _, gpgCmd := range gpgCmds {
		gpgOutput := helper.SetCommandOutput(gpgCmd, debug)
		err := gpgCmd.Run()
		if err != nil {
			return fmt.Errorf("Error running gpg command \"%s\". Error is \"%s\". Full output below:\n%s",
				gpgCmd.String(), err.Error(), gpgOutput.String())
		}
	}

	return nil
}

// mountFromHost mounts mountpoints from the host system in the chroot
// for certain operations that require this
func mountFromHost(targetDir, mountpoint string) (mountCmd, umountCmd *exec.Cmd) {
	mountCmd = execCommand("mount", "--bind", mountpoint, filepath.Join(targetDir, mountpoint))
	umountCmd = execCommand("umount", filepath.Join(targetDir, mountpoint))
	return mountCmd, umountCmd
>>>>>>> 9dbb3812
}<|MERGE_RESOLUTION|>--- conflicted
+++ resolved
@@ -678,7 +678,6 @@
 	return debootstrapCmd
 }
 
-<<<<<<< HEAD
 // manualCopyFile copies a file into the chroot
 func manualCopyFile(copyFileInterfaces interface{}, targetDir string) error {
 	copyFileSlice := reflect.ValueOf(copyFileInterfaces)
@@ -758,7 +757,8 @@
 		}
 	}
 	return nil
-=======
+}
+
 // generateAptCmd generates the apt command used to create a chroot
 // environment that will eventually become the rootfs of the resulting image
 func generateAptCmds(targetDir string, packageList []string) []*exec.Cmd {
@@ -897,5 +897,4 @@
 	mountCmd = execCommand("mount", "--bind", mountpoint, filepath.Join(targetDir, mountpoint))
 	umountCmd = execCommand("umount", filepath.Join(targetDir, mountpoint))
 	return mountCmd, umountCmd
->>>>>>> 9dbb3812
 }