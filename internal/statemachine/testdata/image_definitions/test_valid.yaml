--- conflicted
+++ resolved
@@ -42,9 +42,10 @@
     - name: ubuntu-minimal
     - name: linux-firmware-raspi
     - name: pi-bluetooth
-<<<<<<< HEAD
     - name: ubuntu-raspi-settings
-=======
+  extra-snaps:
+    - name: core
+    - name: snapd
   fstab:
     -
       label: "writable"
@@ -59,7 +60,6 @@
       mount-options: "defaults"
       dump: false
       fsck-order: 1
->>>>>>> 068a3794
 artifacts:
   img:
       path: raspi.img
