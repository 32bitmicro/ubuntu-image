name: ubuntu-server-amd64
display-name: Ubuntu Server amd64
revision: 1
architecture: amd64
series: jammy
class: preinstalled
kernel: linux-image-generic
gadget:
  url: "https://github.com/snapcore/pc-amd64-gadget.git"
  branch: classic
  type: "git"
rootfs:
  components:
    - main
    - universe
    - restricted
  seed:
    urls:
      - "git://git.launchpad.net/~ubuntu-core-dev/ubuntu-seeds/+git/"
      - "git://git.launchpad.net/~ubuntu-core-dev/ubuntu-seeds/+git/"
    branch: jammy
    names:
      - server
      - minimal
      - standard
      - cloud-image
customization:
  cloud-init:
    user-data: |
      chpasswd:
        expire: true
        users:
          - name: ubuntu
            password: ubuntu
            type: text
  extra-snaps:
    -
      name: hello
      channel: candidate
    -
<<<<<<< HEAD
      name: core
=======
      name: core20
>>>>>>> 2fc86bbe
  extra-ppas:
    -
      name: "canonical-foundations/ubuntu-image"
      fingerprint: "CDE5112BD4104F975FC8A53FD4C0B668FD4C9139"
    -
      name: "canonical-foundations/ubuntu-image-private-test"
      auth: "jawn-smith:2NmzdXp7Ccmjt7v9Z1nq"
      fingerprint: "CDE5112BD4104F975FC8A53FD4C0B668FD4C9139"
  extra-packages:
    -
      name: "hello-ubuntu-image-public"
    -
      name: "hello-ubuntu-image-private"
artifacts:
  img:
    -
      name: pc-amd64.img
  qcow2:
    -
      name: pc-amd64.qcow2
  manifest:
    name: "filesystem-manifest.txt"
  rootfs-tarball:
    name: "rootfs.tar"
  filelist:
    name: "filesystem-filelist.txt"<|MERGE_RESOLUTION|>--- conflicted
+++ resolved
@@ -38,11 +38,9 @@
       name: hello
       channel: candidate
     -
-<<<<<<< HEAD
       name: core
-=======
+    -
       name: core20
->>>>>>> 2fc86bbe
   extra-ppas:
     -
       name: "canonical-foundations/ubuntu-image"
