name: ubuntu-server-amd64
display-name: Ubuntu Server amd64
revision: 1
architecture: amd64
series: jammy
class: preinstalled
kernel: linux-image-generic
gadget:
  url: "https://github.com/snapcore/pc-amd64-gadget.git"
  branch: classic
  type: "git"
rootfs:
  components:
    - main
    - universe
    - restricted
  seed:
    urls:
      - "git://git.launchpad.net/~ubuntu-core-dev/ubuntu-seeds/+git/"
      - "git://git.launchpad.net/~ubuntu-core-dev/ubuntu-seeds/+git/"
    branch: jammy
    names:
      - server
      - minimal
      - standard
      - cloud-image
customization:
  cloud-init:
    user-data: |
      chpasswd:
        expire: true
        users:
          - name: ubuntu
            password: ubuntu
            type: text
  extra-snaps:
    -
      name: hello
      channel: candidate
  extra-ppas:
    -
      name: "canonical-foundations/ubuntu-image"
      fingerprint: "CDE5112BD4104F975FC8A53FD4C0B668FD4C9139"
    -
      name: "canonical-foundations/ubuntu-image-private-test"
      auth: "jawn-smith:2NmzdXp7Ccmjt7v9Z1nq"
      fingerprint: "CDE5112BD4104F975FC8A53FD4C0B668FD4C9139"
  extra-packages:
    -
      name: "hello-ubuntu-image-public"
    -
      name: "hello-ubuntu-image-private"
artifacts:
  img:
    -
      name: pc-amd64.img
  manifest:
    name: "filesystem-manifest.txt"
<<<<<<< HEAD
  rootfs-tarball:
    name: "rootfs.tar"
=======
  filelist:
    name: "filesystem-filelist.txt"
>>>>>>> 24077358
<|MERGE_RESOLUTION|>--- conflicted
+++ resolved
@@ -56,10 +56,7 @@
       name: pc-amd64.img
   manifest:
     name: "filesystem-manifest.txt"
-<<<<<<< HEAD
   rootfs-tarball:
     name: "rootfs.tar"
-=======
   filelist:
-    name: "filesystem-filelist.txt"
->>>>>>> 24077358
+    name: "filesystem-filelist.txt"