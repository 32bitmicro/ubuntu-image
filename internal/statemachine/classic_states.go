package statemachine

import (
	"bufio"
	"context"
	"fmt"
	"io/ioutil"
	"net/url"
	"os"
	"os/exec"
	"path"
	"path/filepath"
	"regexp"
	"strings"

	"github.com/canonical/ubuntu-image/internal/helper"
	"github.com/invopop/jsonschema"
	"github.com/snapcore/snapd/image"
	"github.com/snapcore/snapd/snap"
	"github.com/snapcore/snapd/store"
	"github.com/xeipuuv/gojsonschema"

	"gopkg.in/yaml.v2"
)

// parseImageDefinition parses the provided yaml file and ensures it is valid
func (stateMachine *StateMachine) parseImageDefinition() error {
	var classicStateMachine *ClassicStateMachine
	classicStateMachine = stateMachine.parent.(*ClassicStateMachine)

	// Open and decode the yaml file
	var imageDefinition ImageDefinition
	imageFile, err := os.Open(classicStateMachine.Args.ImageDefinition)
	if err != nil {
		return fmt.Errorf("Error opening image definition file: %s", err.Error())
	}
	defer imageFile.Close()
	if err := yaml.NewDecoder(imageFile).Decode(&imageDefinition); err != nil {
		return err
	}

	// populate the default values for imageDefinition if they were not provided in
	// the image definition YAML file
	if err := helperSetDefaults(&imageDefinition); err != nil {
		return err
	}

	// The official standard for YAML schemas states that they are an extension of
	// JSON schema draft 4. We therefore validate the decoded YAML against a JSON
	// schema. The workflow is as follows:
	// 1. Use the jsonschema library to generate a schema from the struct definition
	// 2. Load the created schema and parsed yaml into types defined by gojsonschema
	// 3. Use the gojsonschema library to validate the parsed YAML against the schema

	var jsonReflector jsonschema.Reflector

	// 1. parse the ImageDefinition struct into a schema using the jsonschema tags
	schema := jsonReflector.Reflect(&ImageDefinition{})

	// 2. load the schema and parsed YAML data into types understood by gojsonschema
	schemaLoader := gojsonschema.NewGoLoader(schema)
	imageDefinitionLoader := gojsonschema.NewGoLoader(imageDefinition)

	// 3. validate the parsed data against the schema
	result, err := gojsonschemaValidate(schemaLoader, imageDefinitionLoader)
	if err != nil {
		return fmt.Errorf("Schema validation returned an error: %s", err.Error())
	}

	// do custom validation for gadgetURL being required if gadget is not pre-built
	if imageDefinition.Gadget.GadgetType != "prebuilt" && imageDefinition.Gadget.GadgetURL == "" {
		jsonContext := gojsonschema.NewJsonContext("gadget_validation", nil)
		errDetail := gojsonschema.ErrorDetails{
			"key":   "gadget:type",
			"value": imageDefinition.Gadget.GadgetType,
		}
		result.AddError(
			newMissingURLError(
				gojsonschema.NewJsonContext("missingURL", jsonContext),
				52,
				errDetail,
			),
			errDetail,
		)
	}
	// do custom validation for private PPAs requiring fingerprint
	if imageDefinition.Customization != nil {
		for _, ppa := range imageDefinition.Customization.ExtraPPAs {
			if ppa.Auth != "" && ppa.Fingerprint == "" {
				jsonContext := gojsonschema.NewJsonContext("ppa_validation", nil)
				errDetail := gojsonschema.ErrorDetails{
					"ppaName": ppa.PPAName,
				}
				result.AddError(
					newInvalidPPAError(
						gojsonschema.NewJsonContext("missingPrivatePPAFingerprint",
							jsonContext),
						52,
						errDetail,
					),
					errDetail,
				)
			}
		}
	}

	// TODO: I've created a PR upstream in xeipuuv/gojsonschema
	// https://github.com/xeipuuv/gojsonschema/pull/352
	// if it gets merged this can be removed
	err = helperCheckEmptyFields(&imageDefinition, result, schema)
	if err != nil {
		return err
	}

	if !result.Valid() {
		return fmt.Errorf("Schema validation failed: %s", result.Errors())
	}

	// Validation succeeded, so set the value in the parent struct
	classicStateMachine.ImageDef = imageDefinition

	return nil
}

func (stateMachine *StateMachine) calculateStates() error {
	var classicStateMachine *ClassicStateMachine
	classicStateMachine = stateMachine.parent.(*ClassicStateMachine)

	var rootfsCreationStates []stateFunc

	// determine the states needed for preparing the gadget
	switch classicStateMachine.ImageDef.Gadget.GadgetType {
	case "git":
		fallthrough
	case "directory":
		rootfsCreationStates = append(rootfsCreationStates,
			stateFunc{"build_gadget_tree", (*StateMachine).buildGadgetTree})
		fallthrough
	case "prebuilt":
		rootfsCreationStates = append(rootfsCreationStates,
			stateFunc{"prepare_gadget_tree", (*StateMachine).prepareGadgetTree})
		break
	}

	// Load the gadget yaml after the gadget is built
	rootfsCreationStates = append(rootfsCreationStates,
		stateFunc{"load_gadget_yaml", (*StateMachine).loadGadgetYaml})

	// determine the states needed for preparing the rootfs.
	// The rootfs is either created from a seed, from
	// archive-tasks or as a prebuilt tarball. These
	// options are mutually exclusive and have been validated
	// by the schema already
	if classicStateMachine.ImageDef.Rootfs.Tarball != nil {
		rootfsCreationStates = append(rootfsCreationStates,
			stateFunc{"extract_rootfs_tar", (*StateMachine).extractRootfsTar})
	} else if classicStateMachine.ImageDef.Rootfs.Seed != nil {
		rootfsCreationStates = append(rootfsCreationStates, rootfsSeedStates...)
		if classicStateMachine.ImageDef.Customization != nil {
			if len(classicStateMachine.ImageDef.Customization.ExtraPPAs) > 0 {
				rootfsCreationStates = append(rootfsCreationStates,
					stateFunc{"add_extra_ppas", (*StateMachine).addExtraPPAs})
			}
		}
		rootfsCreationStates = append(rootfsCreationStates,
			[]stateFunc{
				{"install_packages", (*StateMachine).installPackages},
				{"preseed_image", (*StateMachine).preseedClassicImage},
			}...,
		)
	} else {
		rootfsCreationStates = append(rootfsCreationStates,
			stateFunc{"build_rootfs_from_tasks", (*StateMachine).buildRootfsFromTasks})
	}

	// Determine any customization that needs to run before the image is created
	//TODO: installer image customization... eventually.
<<<<<<< HEAD
	if classicStateMachine.ImageDef.Customization != nil {
		if classicStateMachine.ImageDef.Customization.CloudInit != nil {
			rootfsCreationStates = append(rootfsCreationStates,
				stateFunc{"customize_cloud_init", (*StateMachine).customizeCloudInit})
		}
		if classicStateMachine.ImageDef.Customization.Manual != nil {
			rootfsCreationStates = append(rootfsCreationStates,
				stateFunc{"perform_manual_customization", (*StateMachine).manualCustomization})
		}
=======
	if classicStateMachine.ImageDef.Customization.CloudInit != nil {
		rootfsCreationStates = append(rootfsCreationStates,
			stateFunc{"customize_cloud_init", (*StateMachine).customizeCloudInit})
	}
	if len(classicStateMachine.ImageDef.Customization.Fstab) > 0 {
		rootfsCreationStates = append(rootfsCreationStates,
			stateFunc{"customize_fstab", (*StateMachine).customizeFstab})
	}
	if classicStateMachine.ImageDef.Customization.Manual != nil {
		rootfsCreationStates = append(rootfsCreationStates,
			stateFunc{"perform_manual_customization", (*StateMachine).manualCustomization})
>>>>>>> 068a3794
	}

	// The rootfs is laid out in a staging area, now populate it in the correct location
	rootfsCreationStates = append(rootfsCreationStates,
		stateFunc{"populate_rootfs_contents", (*StateMachine).populateClassicRootfsContents})

	// Add the "always there" states that populate partitions, build the disk, etc.
	// This includes the no-op "finish" state to signify successful setup
	rootfsCreationStates = append(rootfsCreationStates, imageCreationStates...)

	// Append the newly calculated states to the slice of funcs in the parent struct
	stateMachine.states = append(stateMachine.states, rootfsCreationStates...)

	// if the --debug option was passed, print the calculated states
	if stateMachine.commonFlags.Debug {
		fmt.Println("\nThe calculated states are as follows:")
		for i, state := range stateMachine.states {
			fmt.Printf("[%d] %s\n", i, state.name)
		}
		fmt.Println("\n\nContinuing")
	}

	if err := stateMachine.validateUntilThru(); err != nil {
		return err
	}

	return nil
}

// Build the gadget tree
func (stateMachine *StateMachine) buildGadgetTree() error {
	var classicStateMachine *ClassicStateMachine
	classicStateMachine = stateMachine.parent.(*ClassicStateMachine)

	// make the gadget directory under scratch
	gadgetDir := filepath.Join(stateMachine.tempDirs.scratch, "gadget")

	err := osMkdir(gadgetDir, 0755)
	if err != nil && !os.IsExist(err) {
		return fmt.Errorf("Error creating scratch/gadget directory: %s", err.Error())
	}

	var sourceDir string
	switch classicStateMachine.ImageDef.Gadget.GadgetType {
	case "git":
		err := cloneGitRepo(classicStateMachine.ImageDef, gadgetDir)
		if err != nil {
			return fmt.Errorf("Error cloning gadget repository: \"%s\"", err.Error())
		}
		sourceDir = gadgetDir
		break
	case "directory":
		// no need to check error here as the validity of the URL
		// has been confirmed by the schema validation
		sourceURL, _ := url.Parse(classicStateMachine.ImageDef.Gadget.GadgetURL)

		// copy the source tree to the workdir
		err := osutilCopySpecialFile(sourceURL.Path, gadgetDir)
		if err != nil {
			return fmt.Errorf("Error copying gadget source: %s", err.Error())
		}

		sourceDir = filepath.Join(gadgetDir, path.Base(sourceURL.Path))
		break
	}

	// now run "make" to build the gadget tree
	makeCmd := execCommand("make")
	makeCmd.Dir = sourceDir

	makeOutput := helper.SetCommandOutput(makeCmd, classicStateMachine.commonFlags.Debug)

	if err := makeCmd.Run(); err != nil {
		return fmt.Errorf("Error running \"make\" in gadget source. "+
			"Error is \"%s\". Full output below:\n%s",
			err.Error(), makeOutput.String())
	}

	return nil
}

// Prepare the gadget tree
func (stateMachine *StateMachine) prepareGadgetTree() error {
	// currently a no-op pending implementation of the classic image redesign
	/*var classicStateMachine *ClassicStateMachine
	  classicStateMachine = stateMachine.parent.(*ClassicStateMachine)
	  gadgetDir := filepath.Join(classicStateMachine.tempDirs.unpack, "gadget")
	  err := osMkdirAll(gadgetDir, 0755)
	  if err != nil && !os.IsExist(err) {
	          return fmt.Errorf("Error creating unpack directory: %s", err.Error())
	  }
	  // recursively copy the gadget tree to unpack/gadget
	  files, err := ioutilReadDir(classicStateMachine.Args.GadgetTree)
	  if err != nil {
	          return fmt.Errorf("Error reading gadget tree: %s", err.Error())
	  }
	  for _, gadgetFile := range files {
	          srcFile := filepath.Join(classicStateMachine.Args.GadgetTree, gadgetFile.Name())
	          if err := osutilCopySpecialFile(srcFile, gadgetDir); err != nil {
	                  return fmt.Errorf("Error copying gadget tree: %s", err.Error())
	          }
	  }

	  // We assume the gadget tree was built from a gadget source tree using
	  // snapcraft prime so the gadget.yaml file is expected in the meta directory
	  classicStateMachine.YamlFilePath = filepath.Join(gadgetDir, "meta", "gadget.yaml")*/

	return nil
}

// Bootstrap a chroot environment to install packages in. It will eventually
// become the rootfs of the image
func (stateMachine *StateMachine) createChroot() error {
	var classicStateMachine *ClassicStateMachine
	classicStateMachine = stateMachine.parent.(*ClassicStateMachine)

	if err := osMkdir(stateMachine.tempDirs.chroot, 0755); err != nil {
		return fmt.Errorf("Failed to create chroot directory: %s", err.Error())
	}

	debootstrapCmd := generateDebootstrapCmd(classicStateMachine.ImageDef,
		stateMachine.tempDirs.chroot,
		classicStateMachine.Packages,
	)

	debootstrapOutput := helper.SetCommandOutput(debootstrapCmd, classicStateMachine.commonFlags.Debug)

	if err := debootstrapCmd.Run(); err != nil {
		return fmt.Errorf("Error running debootstrap command \"%s\". Error is \"%s\". Output is: \n%s",
			debootstrapCmd.String(), err.Error(), debootstrapOutput.String())
	}

	// add any extra apt sources to /etc/apt/sources.list
	aptSources := classicStateMachine.ImageDef.generatePocketList()

	sourcesList := filepath.Join(stateMachine.tempDirs.chroot, "etc", "apt", "sources.list")
	sourcesListFile, _ := os.OpenFile(sourcesList, os.O_APPEND|os.O_WRONLY, 0644)
	for _, aptSource := range aptSources {
		sourcesListFile.WriteString(aptSource)
	}

	return nil
}

// add PPAs to the apt sources list
func (stateMachine *StateMachine) addExtraPPAs() error {
	var classicStateMachine *ClassicStateMachine
	classicStateMachine = stateMachine.parent.(*ClassicStateMachine)

	// create /etc/apt/sources.list.d in the chroot if it doesn't already exist
	sourcesListD := filepath.Join(stateMachine.tempDirs.chroot, "etc", "apt", "sources.list.d")
	err := osMkdir(sourcesListD, 0755)
	if err != nil && !os.IsExist(err) {
		return fmt.Errorf("Failed to create apt sources.list.d: %s", err.Error())
	}

	// now create the ppa sources.list files
	tmpGPGDir, err := osMkdirTemp("/tmp", "ubuntu-image-gpg")
	if err != nil {
		return fmt.Errorf("Error creating temp dir for gpg imports: %s", err.Error())
	}
	defer osRemoveAll(tmpGPGDir)
	for _, ppa := range classicStateMachine.ImageDef.Customization.ExtraPPAs {
		ppaFileName, ppaFileContents := createPPAInfo(ppa,
			classicStateMachine.ImageDef.Series)

		ppaFile := filepath.Join(sourcesListD, ppaFileName)
		ppaIO, err := osOpenFile(ppaFile, os.O_CREATE|os.O_WRONLY, 0644)
		if err != nil {
			return fmt.Errorf("Error creating %s: %s", ppaFile, err.Error())
		}
		ppaIO.Write([]byte(ppaFileContents))
		ppaIO.Close()

		// Import keys either from the specified fingerprint or via the Launchpad API
		/* TODO: this is the logic for deb822 sources. When other projects
		(software-properties, ubuntu-release-upgrader) are ready, update
		to this logic instead.
		keyFileName := strings.Replace(ppaFileName, ".sources", ".gpg", 1)
		*/
		keyFileName := strings.Replace(ppaFileName, ".list", ".gpg", 1)
		keyFilePath := filepath.Join(classicStateMachine.tempDirs.chroot,
			"etc", "apt", "trusted.gpg.d", keyFileName)
		err = importPPAKeys(ppa, tmpGPGDir, keyFilePath, stateMachine.commonFlags.Debug)
		if err != nil {
			return fmt.Errorf("Error retrieving signing key for ppa \"%s\": %s",
				ppa.PPAName, err.Error())
		}
	}
	if err := osRemoveAll(tmpGPGDir); err != nil {
		return fmt.Errorf("Error removing temporary gpg directory \"%s\": %s", tmpGPGDir, err.Error())
	}

	return nil
}

// Install packages in the chroot environment. This is accomplished by
// running commands to do the following:
// 1. Mount /proc /sys and /dev in the chroot
// 2. Run `apt update` in the chroot
// 3. Run `apt install <package list>` in the chroot
// 4. Unmount /proc /sys and /dev
func (stateMachine *StateMachine) installPackages() error {
	var classicStateMachine *ClassicStateMachine
	classicStateMachine = stateMachine.parent.(*ClassicStateMachine)

	// if any extra packages are specified, install them alongside the seeded packages
	if classicStateMachine.ImageDef.Customization != nil {
		for _, packageInfo := range classicStateMachine.ImageDef.Customization.ExtraPackages {
			classicStateMachine.Packages = append(classicStateMachine.Packages,
				packageInfo.PackageName)
		}
	}

	// Slice used to store all the commands that need to be run
	// to install the packages
	var installPackagesCmds []*exec.Cmd

	// mount some necessary partitions from the host in the chroot
	mounts := []string{"/dev", "/proc", "/sys"}
	var umounts []*exec.Cmd
	for _, mount := range mounts {
		mountCmd, umountCmd := mountFromHost(stateMachine.tempDirs.chroot, mount)
		defer umountCmd.Run()
		installPackagesCmds = append(installPackagesCmds, mountCmd)
		umounts = append(umounts, umountCmd)
	}

	// generate the apt update/install commands and append them to the slice of commands
	aptCmds := generateAptCmds(stateMachine.tempDirs.chroot, classicStateMachine.Packages)
	installPackagesCmds = append(installPackagesCmds, aptCmds...)
	installPackagesCmds = append(installPackagesCmds, umounts...) // don't forget to unmount!

	for _, cmd := range installPackagesCmds {
		cmdOutput := helper.SetCommandOutput(cmd, classicStateMachine.commonFlags.Debug)
		err := cmd.Run()
		if err != nil {
			return fmt.Errorf("Error running command \"%s\". Error is \"%s\". Output is: \n%s",
				cmd.String(), err.Error(), cmdOutput.String())
		}
	}

	return nil
}

// Build a rootfs from a list of archive tasks
func (stateMachine *StateMachine) buildRootfsFromTasks() error {
	// currently a no-op pending implementation of the classic image redesign
	return nil
}

// Extract the rootfs from a tar archive
func (stateMachine *StateMachine) extractRootfsTar() error {
	// currently a no-op pending implementation of the classic image redesign
	return nil
}

// germinate runs the germinate binary and parses the output to create
// a list of packages from the seed section of the image definition
func (stateMachine *StateMachine) germinate() error {
	var classicStateMachine *ClassicStateMachine
	classicStateMachine = stateMachine.parent.(*ClassicStateMachine)

	// create a scratch directory to run germinate in
	germinateDir := filepath.Join(classicStateMachine.stateMachineFlags.WorkDir, "germinate")
	err := osMkdir(germinateDir, 0755)
	if err != nil && !os.IsExist(err) {
		return fmt.Errorf("Error creating germinate directory: \"%s\"", err.Error())
	}

	germinateCmd := generateGerminateCmd(classicStateMachine.ImageDef)
	germinateCmd.Dir = germinateDir

	germinateOutput := helper.SetCommandOutput(germinateCmd, classicStateMachine.commonFlags.Debug)

	if err := germinateCmd.Run(); err != nil {
		return fmt.Errorf("Error running germinate command \"%s\". Error is \"%s\". Output is: \n%s",
			germinateCmd.String(), err.Error(), germinateOutput.String())
	}

	packageMap := make(map[string]*[]string)
	packageMap[".seed"] = &classicStateMachine.Packages
	packageMap[".snaps"] = &classicStateMachine.Snaps
	for fileExtension, packageList := range packageMap {
		for _, fileName := range classicStateMachine.ImageDef.Rootfs.Seed.Names {
			seedFilePath := filepath.Join(germinateDir, fileName+fileExtension)
			seedFile, err := osOpen(seedFilePath)
			if err != nil {
				return fmt.Errorf("Error opening seed file %s: \"%s\"", seedFilePath, err.Error())
			}
			defer seedFile.Close()

			seedScanner := bufio.NewScanner(seedFile)
			for seedScanner.Scan() {
				seedLine := seedScanner.Bytes()
				matched, _ := regexp.Match(`^[a-z0-9].*`, seedLine)
				if matched {
					packageName := strings.Split(string(seedLine), " ")[0]
					*packageList = append(*packageList, packageName)
				}
			}
		}
	}

	return nil
}

// Customize Cloud init with the values in the image definition YAML
func (stateMachine *StateMachine) customizeCloudInit() error {
	// currently a no-op pending implementation of the classic image redesign
	return nil
}

// Configure Extra PPAs
func (stateMachine *StateMachine) setupExtraPPAs() error {
	// currently a no-op pending implementation of the classic image redesign
	return nil
}

// Install extra packages
// TODO: this should probably happen during the rootfs build steps.
// but what about extra packages with a tarball based images...
func (stateMachine *StateMachine) installExtraPackages() error {
	// currently a no-op pending implementation of the classic image redesign
	return nil
}

// Customize /etc/fstab based on values in the image definition
func (stateMachine *StateMachine) customizeFstab() error {
	var classicStateMachine *ClassicStateMachine
	classicStateMachine = stateMachine.parent.(*ClassicStateMachine)

	// open /etc/fstab for writing
	fstabIO, err := osOpenFile(filepath.Join(stateMachine.tempDirs.chroot, "etc", "fstab"),
		os.O_CREATE|os.O_WRONLY, 0644)
	if err != nil {
		return fmt.Errorf("Error opening fstab: %s", err.Error())
	}
	defer fstabIO.Close()

	var fstabEntries []string
	for _, fstab := range classicStateMachine.ImageDef.Customization.Fstab {
		var dumpString string
		if fstab.Dump {
			dumpString = "1"
		} else {
			dumpString = "0"
		}
		fstabEntry := fmt.Sprintf("LABEL=%s\t%s\t%s\t%s\t%s\t%d",
			fstab.Label,
			fstab.Mountpoint,
			fstab.FSType,
			fstab.MountOptions,
			dumpString,
			fstab.FsckOrder,
		)
		fstabEntries = append(fstabEntries, fstabEntry)
	}
	fstabIO.Write([]byte(strings.Join(fstabEntries, "\n")))
	return nil
}

// Handle any manual customizations specified in the image definition
func (stateMachine *StateMachine) manualCustomization() error {
	var classicStateMachine *ClassicStateMachine
	classicStateMachine = stateMachine.parent.(*ClassicStateMachine)

	type customizationHandler struct {
		inputData   interface{}
		handlerFunc func(interface{}, string, bool) error
	}
	customizationHandlers := []customizationHandler{
		{
			inputData:   classicStateMachine.ImageDef.Customization.Manual.CopyFile,
			handlerFunc: manualCopyFile,
		},
		{
			inputData:   classicStateMachine.ImageDef.Customization.Manual.Execute,
			handlerFunc: manualExecute,
		},
		{
			inputData:   classicStateMachine.ImageDef.Customization.Manual.TouchFile,
			handlerFunc: manualTouchFile,
		},
		{
			inputData:   classicStateMachine.ImageDef.Customization.Manual.AddGroup,
			handlerFunc: manualAddGroup,
		},
		{
			inputData:   classicStateMachine.ImageDef.Customization.Manual.AddUser,
			handlerFunc: manualAddUser,
		},
	}

	for _, customization := range customizationHandlers {
		err := customization.handlerFunc(customization.inputData, stateMachine.tempDirs.chroot, stateMachine.commonFlags.Debug)
		if err != nil {
			return err
		}
	}

	return nil
}

// preseedClassicImage calls image.Prepare to seed snaps in classic images
func (stateMachine *StateMachine) preseedClassicImage() error {
	var classicStateMachine *ClassicStateMachine
	classicStateMachine = stateMachine.parent.(*ClassicStateMachine)

	var imageOpts image.Options

	var err error
	imageOpts.Snaps, imageOpts.SnapChannels, err = parseSnapsAndChannels(classicStateMachine.Snaps)
	if err != nil {
		return err
	}

	// plug/slot sanitization not used by snap image.Prepare, make it no-op.
	snap.SanitizePlugsSlots = func(snapInfo *snap.Info) {}

	// iterate through the list of snaps and ensure that all of their bases
	// are also set to be installed. Note we only do this for snaps that are
	// seeded. Users are expected to specify all base and content provider
	// snaps in the image definition.
	for _, seededSnap := range imageOpts.Snaps {
		snapStore := store.New(nil, nil)
		snapSpec := store.SnapSpec{Name: seededSnap}
		snapContext := context.TODO() //context can be empty, just not nil
		snapInfo, err := snapStore.SnapInfo(snapContext, snapSpec, nil)
		if err != nil {
			return fmt.Errorf("Error getting info for snap %s: \"%s\"",
				seededSnap, err.Error())
		}
		if !helper.SliceHasElement(imageOpts.Snaps, snapInfo.Base) {
			imageOpts.Snaps = append(imageOpts.Snaps, snapInfo.Base)
		}
	}

	// add any extra snaps from the image definition to the list
	if classicStateMachine.ImageDef.Customization != nil {
		for _, extraSnap := range classicStateMachine.ImageDef.Customization.ExtraSnaps {
			if !helper.SliceHasElement(classicStateMachine.Snaps, extraSnap.SnapName) {
				imageOpts.Snaps = append(imageOpts.Snaps, extraSnap.SnapName)
			}
			if extraSnap.Channel != "" {
				imageOpts.SnapChannels[extraSnap.SnapName] = extraSnap.Channel
			}
		}
	}

	imageOpts.Classic = true
	imageOpts.Architecture = classicStateMachine.ImageDef.Architecture
	imageOpts.PrepareDir = classicStateMachine.tempDirs.chroot
	imageOpts.Customizations = *new(image.Customizations)
	imageOpts.Customizations.Validation = stateMachine.commonFlags.Validation

	// image.Prepare automatically has some output that we only want for
	// verbose or greater logging
	if !stateMachine.commonFlags.Debug && !stateMachine.commonFlags.Verbose {
		oldImageStdout := image.Stdout
		image.Stdout = ioutil.Discard
		defer func() {
			image.Stdout = oldImageStdout
		}()
	}

	if err := imagePrepare(&imageOpts); err != nil {
		return fmt.Errorf("Error preparing image: %s", err.Error())
	}

	return nil
}

// populateClassicRootfsContents copies over the staged rootfs
// to rootfs. It also changes fstab and handles the --cloud-init flag
func (stateMachine *StateMachine) populateClassicRootfsContents() error {
	/*	var classicStateMachine *ClassicStateMachine
		classicStateMachine = stateMachine.parent.(*ClassicStateMachine)

		var src string
		if classicStateMachine.Opts.Filesystem != "" {
			src = classicStateMachine.Opts.Filesystem
		} else {
			src = filepath.Join(classicStateMachine.tempDirs.unpack, "chroot")
		}

		files, err := ioutilReadDir(src)
		if err != nil {
			return fmt.Errorf("Error reading unpack/chroot dir: %s", err.Error())
		}

		for _, srcFile := range files {
			srcFile := filepath.Join(src, srcFile.Name())
			if err := osutilCopySpecialFile(srcFile, classicStateMachine.tempDirs.rootfs); err != nil {
				return fmt.Errorf("Error copying rootfs: %s", err.Error())
			}
		}

		fstabPath := filepath.Join(classicStateMachine.tempDirs.rootfs, "etc", "fstab")
		fstabBytes, err := ioutilReadFile(fstabPath)
		if err == nil {
			if !strings.Contains(string(fstabBytes), "LABEL=writable") {
				re := regexp.MustCompile(`(?m:^LABEL=\S+\s+/\s+(.*)$)`)
				newContents := re.ReplaceAll(fstabBytes, []byte("LABEL=writable\t/\t$1"))
				if !strings.Contains(string(newContents), "LABEL=writable") {
					newContents = []byte("LABEL=writable   /    ext4   defaults    0 0")
				}
				err := ioutilWriteFile(fstabPath, newContents, 0644)
				if err != nil {
					return fmt.Errorf("Error writing to fstab: %s", err.Error())
				}
			}
		}

		if classicStateMachine.commonFlags.CloudInit != "" {
			seedDir := filepath.Join(classicStateMachine.tempDirs.rootfs, "var", "lib", "cloud", "seed")
			cloudDir := filepath.Join(seedDir, "nocloud-net")
			err := osMkdirAll(cloudDir, 0756)
			if err != nil && !os.IsExist(err) {
				return fmt.Errorf("Error creating cloud-init dir: %s", err.Error())
			}
			metadataFile := filepath.Join(cloudDir, "meta-data")
			metadataIO, err := osOpenFile(metadataFile, os.O_CREATE|os.O_WRONLY, 0644)
			if err != nil {
				return fmt.Errorf("Error opening cloud-init meta-data file: %s", err.Error())
			}
			metadataIO.Write([]byte("instance-id: nocloud-static"))
			metadataIO.Close()

			userdataFile := filepath.Join(cloudDir, "user-data")
			err = osutilCopyFile(classicStateMachine.commonFlags.CloudInit,
				userdataFile, osutil.CopyFlagDefault)
			if err != nil {
				return fmt.Errorf("Error copying cloud-init: %s", err.Error())
			}
		}*/

	// currently a no-op pending implementation of the classic image redesign
	return nil
}

// Generate the manifest
func (stateMachine *StateMachine) generatePackageManifest() error {
	// currently a no-op pending implementation of the classic image redesign
	/*
		// This is basically just a wrapper around dpkg-query

		outputPath := filepath.Join(stateMachine.commonFlags.OutputDir, "filesystem.manifest")
		cmd := execCommand("sudo", "chroot", stateMachine.tempDirs.rootfs, "dpkg-query", "-W", "--showformat=${Package} ${Version}\n")
		manifest, err := os.Create(outputPath)
		if err != nil {
			return fmt.Errorf("Error creating manifest file: %s", err.Error())
		}
		defer manifest.Close()

		cmd.Stdout = manifest
		err = cmd.Run()
		return err
	*/
	return nil
}<|MERGE_RESOLUTION|>--- conflicted
+++ resolved
@@ -175,29 +175,19 @@
 
 	// Determine any customization that needs to run before the image is created
 	//TODO: installer image customization... eventually.
-<<<<<<< HEAD
 	if classicStateMachine.ImageDef.Customization != nil {
 		if classicStateMachine.ImageDef.Customization.CloudInit != nil {
 			rootfsCreationStates = append(rootfsCreationStates,
 				stateFunc{"customize_cloud_init", (*StateMachine).customizeCloudInit})
 		}
+		if len(classicStateMachine.ImageDef.Customization.Fstab) > 0 {
+			rootfsCreationStates = append(rootfsCreationStates,
+				stateFunc{"customize_fstab", (*StateMachine).customizeFstab})
+		}
 		if classicStateMachine.ImageDef.Customization.Manual != nil {
 			rootfsCreationStates = append(rootfsCreationStates,
 				stateFunc{"perform_manual_customization", (*StateMachine).manualCustomization})
 		}
-=======
-	if classicStateMachine.ImageDef.Customization.CloudInit != nil {
-		rootfsCreationStates = append(rootfsCreationStates,
-			stateFunc{"customize_cloud_init", (*StateMachine).customizeCloudInit})
-	}
-	if len(classicStateMachine.ImageDef.Customization.Fstab) > 0 {
-		rootfsCreationStates = append(rootfsCreationStates,
-			stateFunc{"customize_fstab", (*StateMachine).customizeFstab})
-	}
-	if classicStateMachine.ImageDef.Customization.Manual != nil {
-		rootfsCreationStates = append(rootfsCreationStates,
-			stateFunc{"perform_manual_customization", (*StateMachine).manualCustomization})
->>>>>>> 068a3794
 	}
 
 	// The rootfs is laid out in a staging area, now populate it in the correct location
