--- conflicted
+++ resolved
@@ -5,14 +5,10 @@
 	"fmt"
 	"net/url"
 	"os"
-<<<<<<< HEAD
+	"path"
 	"path/filepath"
 	"regexp"
 	"strings"
-=======
-	"path"
-	"path/filepath"
->>>>>>> f862c3bf
 
 	"github.com/invopop/jsonschema"
 	"github.com/xeipuuv/gojsonschema"
