--- conflicted
+++ resolved
@@ -283,7 +283,6 @@
 [4] germinate
 [5] create_chroot
 [6] install_packages
-<<<<<<< HEAD
 [7] prepare_image
 [8] preseed_image
 [9] customize_fstab
@@ -294,20 +293,9 @@
 [14] populate_bootfs_contents
 [15] populate_prepare_partitions
 [16] make_disk
-=======
-[7] preseed_image
-[8] customize_fstab
-[9] perform_manual_customization
-[10] populate_rootfs_contents
-[11] generate_disk_info
-[12] calculate_rootfs_size
-[13] populate_bootfs_contents
-[14] populate_prepare_partitions
-[15] make_disk
-[16] update_bootloader
->>>>>>> fdb4a854
-[17] generate_manifest
-[18] finish
+[17] update_bootloader
+[18] generate_manifest
+[19] finish
 `
 		if !strings.Contains(string(readStdout), expectedStates) {
 			t.Errorf("Expected states to be printed in output:\n\"%s\"\n but got \n\"%s\"\n instead",
@@ -3213,16 +3201,9 @@
 	})
 }
 
-<<<<<<< HEAD
-// TestPreseedResetChroot tests that calling prepareClassicImage on a
-// preseeded chroot correctly resets the chroot and preseeds over it
-func TestPreseedResetChroot(t *testing.T) {
-	t.Run("test_preseed_reset_chroot", func(t *testing.T) {
-=======
 // TestFailedUpdateBootloader tests failures in the updateBootloader function
 func TestFailedUpdateBootloader(t *testing.T) {
 	t.Run("test_failed_update_bootloader", func(t *testing.T) {
->>>>>>> fdb4a854
 		asserter := helper.Asserter{T: t}
 		saveCWD := helper.SaveCWD()
 		defer saveCWD()
@@ -3230,7 +3211,6 @@
 		var stateMachine ClassicStateMachine
 		stateMachine.commonFlags, stateMachine.stateMachineFlags = helper.InitCommonOpts()
 		stateMachine.parent = &stateMachine
-<<<<<<< HEAD
 		stateMachine.Snaps = []string{"lxd"}
 		stateMachine.commonFlags.Channel = "stable"
 		stateMachine.ImageDef = imagedefinition.ImageDefinition{
@@ -3304,7 +3284,20 @@
 				t.Errorf("expected snap %s to exist in the chroot but it does not", expectedSnap)
 			}
 		}
-=======
+	})
+}
+
+// TestPreseedResetChroot tests that calling prepareClassicImage on a
+// preseeded chroot correctly resets the chroot and preseeds over it
+func TestPreseedResetChroot(t *testing.T) {
+	t.Run("test_preseed_reset_chroot", func(t *testing.T) {
+		asserter := helper.Asserter{T: t}
+		saveCWD := helper.SaveCWD()
+		defer saveCWD()
+
+		var stateMachine ClassicStateMachine
+		stateMachine.commonFlags, stateMachine.stateMachineFlags = helper.InitCommonOpts()
+		stateMachine.parent = &stateMachine
 		stateMachine.ImageDef = imagedefinition.ImageDefinition{
 			Architecture: getHostArch(),
 			Series:       getHostSuite(),
@@ -3347,22 +3340,15 @@
 
 		err = stateMachine.updateBootloader()
 		asserter.AssertErrContains(err, "Error creating scratch/loopback directory")
->>>>>>> fdb4a854
 
 		os.RemoveAll(stateMachine.stateMachineFlags.WorkDir)
 	})
 }
 
-<<<<<<< HEAD
-// TestPreseedClassicImage unit tests the prepareClassicImage function
-func TestPreseedClassicImage(t *testing.T) {
-	t.Run("test_preseed_classic_image", func(t *testing.T) {
-=======
 // TestUnsupportedBootloader tests that a warning is thrown if the
 // bootloader specified in gadget.yaml is not supported
 func TestUnsupportedBootloader(t *testing.T) {
 	t.Run("test_unsupported_bootloader", func(t *testing.T) {
->>>>>>> fdb4a854
 		asserter := helper.Asserter{T: t}
 		saveCWD := helper.SaveCWD()
 		defer saveCWD()
@@ -3370,7 +3356,65 @@
 		var stateMachine ClassicStateMachine
 		stateMachine.commonFlags, stateMachine.stateMachineFlags = helper.InitCommonOpts()
 		stateMachine.parent = &stateMachine
-<<<<<<< HEAD
+		stateMachine.ImageDef = imagedefinition.ImageDefinition{
+			Architecture: getHostArch(),
+			Series:       getHostSuite(),
+			Gadget:       &imagedefinition.Gadget{},
+		}
+
+		// need workdir set up for this
+		err := stateMachine.makeTemporaryDirectories()
+		asserter.AssertErrNil(err, true)
+
+		// place a test gadget tree in the scratch directory so we don't
+		// have to build one
+		gadgetSource := filepath.Join("testdata", "gadget_tree")
+		gadgetDest := filepath.Join(stateMachine.tempDirs.scratch, "gadget")
+		err = osutil.CopySpecialFile(gadgetSource, gadgetDest)
+		asserter.AssertErrNil(err, true)
+		// also copy gadget.yaml to the root of the scratc/gadget dir
+		err = osutil.CopyFile(
+			filepath.Join(gadgetDest, "meta", "gadget.yaml"),
+			filepath.Join(gadgetDest, "gadget.yaml"),
+			osutil.CopyFlagDefault,
+		)
+
+		// parse gadget.yaml
+		err = stateMachine.prepareGadgetTree()
+		asserter.AssertErrNil(err, true)
+		err = stateMachine.loadGadgetYaml()
+		asserter.AssertErrNil(err, true)
+
+		// set the bootloader for the volume to "test"
+		stateMachine.GadgetInfo.Volumes["pc"].Bootloader = "test"
+
+		// capture stdout, run updateBootloader and make sure the states were printed
+		stdout, restoreStdout, err := helper.CaptureStd(&os.Stdout)
+		defer restoreStdout()
+		asserter.AssertErrNil(err, true)
+
+		err = stateMachine.updateBootloader()
+
+		// restore stdout and examine what was printed
+		restoreStdout()
+		readStdout, err := io.ReadAll(stdout)
+		asserter.AssertErrNil(err, true)
+		if !strings.Contains(string(readStdout), "WARNING: updating bootloader test not yet supported") {
+			t.Error("Warning for unsupported bootloader not printed")
+		}
+	})
+}
+
+// TestPreseedClassicImage unit tests the prepareClassicImage function
+func TestPreseedClassicImage(t *testing.T) {
+	t.Run("test_preseed_classic_image", func(t *testing.T) {
+		asserter := helper.Asserter{T: t}
+		saveCWD := helper.SaveCWD()
+		defer saveCWD()
+
+		var stateMachine ClassicStateMachine
+		stateMachine.commonFlags, stateMachine.stateMachineFlags = helper.InitCommonOpts()
+		stateMachine.parent = &stateMachine
 		stateMachine.Snaps = []string{"lxd"}
 		stateMachine.commonFlags.Channel = "stable"
 		stateMachine.ImageDef = imagedefinition.ImageDefinition{
@@ -3428,7 +3472,7 @@
 			}
 		}
 
-		//os.RemoveAll(stateMachine.stateMachineFlags.WorkDir)
+		os.RemoveAll(stateMachine.stateMachineFlags.WorkDir)
 	})
 }
 
@@ -3460,54 +3504,6 @@
 		err = stateMachine.preseedClassicImage()
 		asserter.AssertErrContains(err, "Error running command")
 		execCommand = exec.Command
-=======
-		stateMachine.ImageDef = imagedefinition.ImageDefinition{
-			Architecture: getHostArch(),
-			Series:       getHostSuite(),
-			Gadget:       &imagedefinition.Gadget{},
-		}
-
-		// need workdir set up for this
-		err := stateMachine.makeTemporaryDirectories()
-		asserter.AssertErrNil(err, true)
-
-		// place a test gadget tree in the scratch directory so we don't
-		// have to build one
-		gadgetSource := filepath.Join("testdata", "gadget_tree")
-		gadgetDest := filepath.Join(stateMachine.tempDirs.scratch, "gadget")
-		err = osutil.CopySpecialFile(gadgetSource, gadgetDest)
-		asserter.AssertErrNil(err, true)
-		// also copy gadget.yaml to the root of the scratc/gadget dir
-		err = osutil.CopyFile(
-			filepath.Join(gadgetDest, "meta", "gadget.yaml"),
-			filepath.Join(gadgetDest, "gadget.yaml"),
-			osutil.CopyFlagDefault,
-		)
-
-		// parse gadget.yaml
-		err = stateMachine.prepareGadgetTree()
-		asserter.AssertErrNil(err, true)
-		err = stateMachine.loadGadgetYaml()
-		asserter.AssertErrNil(err, true)
-
-		// set the bootloader for the volume to "test"
-		stateMachine.GadgetInfo.Volumes["pc"].Bootloader = "test"
-
-		// capture stdout, run updateBootloader and make sure the states were printed
-		stdout, restoreStdout, err := helper.CaptureStd(&os.Stdout)
-		defer restoreStdout()
-		asserter.AssertErrNil(err, true)
-
-		err = stateMachine.updateBootloader()
-
-		// restore stdout and examine what was printed
-		restoreStdout()
-		readStdout, err := ioutil.ReadAll(stdout)
-		asserter.AssertErrNil(err, true)
-		if !strings.Contains(string(readStdout), "WARNING: updating bootloader test not yet supported") {
-			t.Error("Warning for unsupported bootloader not printed")
-		}
->>>>>>> fdb4a854
 
 		os.RemoveAll(stateMachine.stateMachineFlags.WorkDir)
 	})
